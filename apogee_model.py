#!/usr/bin/env python
# -*- coding: utf-8 -*-

""" Create and run a model with some data. """

__author__ = "Andy Casey <arc@ast.cam.ac.uk>"

import cPickle as pickle
import glob
import matplotlib
import matplotlib.pyplot as plt
import numpy as np
import os
import sys
import yaml
from astropy.io import fits
from astropy.table import Table
from matplotlib.ticker import MaxNLocator
from matplotlib.gridspec import GridSpec
from matplotlib.ticker import MaxNLocator
from code import cannon, plot

OUTPUT_DIR = ""
<<<<<<< HEAD
CONFIG_FILENAME = sys.argv[1]
=======
CONFIG_FILENAME = "simple_photometry2.yaml"
>>>>>>> 94a8529e
APOGEE_FILENAME = "APOGEE_xm_Hipparcos.fits.gz"

THREADS = 1
LOCO_CV = True
LOO_CV = True


try:
    APOGEE
except NameError:
    APOGEE = fits.open(APOGEE_FILENAME)[1].data


CLUSTER_DISTANCES = {
    # Distance in parsecs, core radius in arcmin, half-light radius in arcmin, distance reference.
    # R_core from Davenport et al. 2010
    "M67": (   908, 8.40, "Kharchenko et al. (2005)"),
    "M2":  (11.5e3, 0.32, "Harris"),
    "M3":  (10.2e3, 0.37, "Harris"),
    "M5":  ( 7.5e3, 0.44, "Harris"),
    "M13": ( 7.1e3, 0.62, "Harris"),
    "M15": (10.4e3, 0.14, "Harris"), # c
    "M53": (17.9e3, 0.35, "Harris"),
    "M71": ( 4.0e3, 0.63, "Harris"),
    "M92": ( 8.3e3, 0.26, "Harris"),
    "M107": (6.4e3, 0.56, "Harris"),
    "N188": (2301.442, np.nan, "2010MNRAS.403.1491P"),
    "N2158": (8472.274, np.nan, "2010MNRAS.403.1491P"),
    # NGC 2420 distance modulus in V 11.88 ± 0.27
    # mu = 5 * log10(D) - 5
    "N2420": (2376.8, np.nan, "http://www.aanda.org/articles/aa/pdf/2010/03/aa12965-09.pdf"),
    "N4147": (19.3e3, np.nan, "Harris"),
    "N5466": (16.0e3, np.nan, "Harris"),
    "N6791": (4000.0, np.nan, "http://www.aanda.org/articles/aa/pdf/2008/46/aa10749-08.pdf"),
    "N6819": (2910.0, np.nan, "https://iopscience.iop.org/article/10.1088/0004-637X/786/1/10/pdf"), # Mv = 12.32 ± 0.03
    "N7789": (2337.0, np.nan, "2005A&A...438.1163K")
}

R = {
    "J": 0.717,
    "H": 0.464,
    "K": 0.306,
}



def data_paths(config):
    paths = []
    for wildmask in config.get("data", []):
        paths.extend(glob.glob(wildmask))
    return paths


def load_spectra(filenames):

    # Return common wavelengths, QC-fixed fluxes and flux uncertainties

    N_stars = len(filenames)
    with fits.open(filenames[0]) as image:
        N_pixels = image[1].data.size
        wavelengths = 10**(image[1].header["CRVAL1"] + \
            np.arange(image[1].data.size) * image[1].header["CDELT1"])
 
    fluxes = np.zeros((N_stars, N_pixels))
    flux_uncertainties = np.zeros((N_stars, N_pixels))

    for i, filename in enumerate(filenames):
        print("{0}/{1}: {2}".format(i + 1, N_stars, filename))
        with fits.open(filename) as image:
            fluxes[i, :] = np.atleast_2d(image[1].data)[0, :].copy()
            flux_uncertainties[i, :] = np.atleast_2d(image[2].data)[0, :].copy()

    # QC for pixels.
    unphysical = ((0 >= flux_uncertainties) + ~np.isfinite(flux_uncertainties))\
        + ((0 >= fluxes) + ~np.isfinite(fluxes))
    fluxes[unphysical] = 1.0
    flux_uncertainties[unphysical] = 1e8

    return (wavelengths, fluxes, flux_uncertainties)


def match_spectra(filenames, photometric_filters=("J", "H", "K")):
    """
    Match the data paths to the APOGEE stars.
    """

    # Distance modulii
    N = len(filenames)
    mu = np.nan * np.ones(N, dtype=float)

    indices = np.nan * np.ones(N, dtype=int)
    descr = []
    for i, filename in enumerate(filenames):
        basename = os.path.basename(filename)
        is_hipparcos = basename.startswith("HIP")

        if is_hipparcos:
            idx = np.where(APOGEE["HIP"] == int(basename[3:].split(".")[0]))[0]
            indices[i] = idx[0]
            if len(idx) != 1:
                print("Multiple ({0}) matches for {1}".format(len(idx),
                    basename))

            assert APOGEE["HIP"][idx[0]] > 0

            mu[i] = 5 * np.log10(1000./APOGEE["Plx"][idx[0]]) - 5
            descr.append("HIP")

        else:
            _ = basename.replace("aspcapStar-r5-v603-", "apStar-r5-")
            idx = np.where(APOGEE["FILE"] == _)[0]
            #assert len(idx) == 1
            indices[i] = idx[0]

            # TODO: Hacky
            cluster_name = filename.split("/")[-2]
            distance = CLUSTER_DISTANCES[cluster_name][0]
            mu[i] = 5 * np.log10(distance) - 5
            descr.append(cluster_name)

    stars = Table(APOGEE[indices.astype(int)])
    stars["mu"] = mu
    stars["DESCR"] = descr

    # Calculate absolute magnitudes using the distance modulus and a correction
    # for dust.
    stars["SFD_EBV"][stars["SFD_EBV"] < 0] = 0
    print("Setting E(B-V) = 0 if not known")

    for pf in photometric_filters:
        stars["{}_ABS".format(pf)] = \
            stars[pf] - mu - stars["SFD_EBV"] * R.get(pf, 0)
        if pf not in R:
            print("No Rx (extinction) value found for filter {}".format(pf))

    return stars


def quality_mask(stars, rules=None):

    N_stars = len(stars)
    ok = np.ones(N_stars, dtype=bool)
    rules = [] if rules is None else rules
    for rule in rules:
        print("Applying {}".format(rule))
        _ok = eval(rule, {"stars": stars})
        num_affected = N_stars - sum(_ok)
        print("{0} excluded by rule {1}".format(num_affected, rule))
        ok *= _ok
    return ok


if __name__ == "__main__":

    # Load the configuration filename.
    with open(CONFIG_FILENAME, "r") as fp:
            config = yaml.load(fp)

    output_prefix, _ = os.path.splitext(CONFIG_FILENAME)
    model_filename = CONFIG_FILENAME.replace(".yaml", ".pkl")
    if os.path.exists(model_filename):
        model = cannon.CannonModel.from_filename(model_filename)

        # TODO: Check the model has not changed.

    else:
        # Get the data filenames and collate the tabular data.
        filenames = data_paths(config)
        stars = match_spectra(filenames)

        # Apply quality cuts so we don't load unnecessary files.
        QC = quality_mask(stars, config.get("qc", None))
        stars = stars[QC]
        filenames = np.array(filenames)[QC]

        # Some bespoke columns.
        stars["JmK"] = stars["J"] - stars["K"]
        stars["JmH"] = stars["J"] - stars["H"]
        stars["HmK"] = stars["H"] - stars["K"]
            
        # Load the spectra
        wavelengths, fluxes, flux_uncertainties = load_spectra(filenames)

        # Apply quality cuts before initiating the model.
        model = cannon.CannonModel(stars, wavelengths, fluxes, flux_uncertainties)
        model.train(config["label_vector_description"], threads=THREADS)
        model.save(model_filename, with_data=True)


    # Plot the label residuals.
    _ = os.path.join(OUTPUT_DIR, "{}-label-residuals.png".format(output_prefix))
    fig = model.plot_label_residuals(aux=config.get("plot", {}).get("aux", None))
    fig.savefig(_)
    print("Created {}".format(_))

    # Plot the scatter.
    _ = os.path.join(OUTPUT_DIR, "{}-scatter.png".format(output_prefix))
    fig = model.plot_model_scatter()
    fig.savefig(_)
    print("Created {}".format(_))


    # Plot a random spectrum.
    _ = os.path.join(OUTPUT_DIR, "{}-random-spectrum.png".format(output_prefix))
    fig = model._plot_random_spectrum()
    fig.savefig(_)
    print("Created {}".format(_))

    # Plot the expected distance vs inferred distance.
    percentile = True
    labels, expected, inferred = model.label_residuals
    filters = [_[:-4] for _ in labels if _.endswith("_ABS")]
    N_filters = len(filters)

    fig = plt.figure(figsize=(N_filters * 4, 4))
    gs = GridSpec(2, N_filters, height_ratios=[1, 4])
    axes = [fig.add_subplot(_) for _ in gs]
    for i, pf in enumerate(filters):

        expected_distance = 10**((5 + model._labels["mu"])/5.) / 1000. # [kpc]
        mu = model._labels[pf] \
            - inferred[:, list(labels).index("{}_ABS".format(pf))] \
            - model._labels["SFD_EBV"] * R.get(pf, 0)

        inferred_distance = 10**((5 + mu)/5.) / 1000. # [kpc]
        residual_distance = inferred_distance - expected_distance
        difference_absolute = residual_distance
        difference_percent = 100 * residual_distance / expected_distance

        ax_relation, ax_diff = axes[N_filters + i], axes[i]

        ax_relation.scatter(expected_distance, inferred_distance, facecolor="k")

        limit = max([ax_relation.get_xlim()[1], ax_relation.get_ylim()[1]])
        ax_relation.plot([0, limit], [0, limit], c="#cccccc", zorder=-100)
        ax_relation.set_xlim(0, limit)
        ax_relation.set_ylim(0, limit)
        ax_relation.set_title(pf)

        ax_diff.axhline(0, c="#cccccc", zorder=-100)
        _ = difference_percent if percentile else difference_absolute
        ax_diff.scatter(expected_distance, _, facecolor="k")
        ax_diff.set_xlim(0, limit)

        ylimit = np.max(np.abs(ax_diff.get_ylim()))
        ax_diff.set_ylim(-ylimit, +ylimit)

        ax_relation.set_xlabel("Expected distance [kpc]")
        ax_relation.set_ylabel("Inferred distance [kpc]")
        ax_relation.xaxis.set_major_locator(MaxNLocator(5))
        ax_relation.yaxis.set_major_locator(MaxNLocator(5))

        _ = r"$\Delta{D}\,\,[\%]$" if percentile else r"$\Delta{D}\,\,[{\rm kpc}]$"
        ax_diff.set_ylabel(_)
        ax_diff.set_xticklabels([])
        ax_diff.yaxis.set_major_locator(MaxNLocator(5))
        ax_diff.set_title("mean / median / sigma / |sigma| [%] = {0:.1f} / {1:.1f}"
            " / {2:.1f} / {3:.1f}".format(
            np.nanmean(residual_distance),
            np.nanmedian(residual_distance),
            np.nanstd(difference_absolute),
            np.nanstd(np.abs(difference_percent))),
            fontsize=8)


    fig.tight_layout()
    _ = os.path.join(OUTPUT_DIR, "{}-distances.png".format(output_prefix))
    fig.savefig(_)
    print("Created {}".format(_))


    # Plot the expected parallax vs inferred parallax.
    if np.any(model._labels["Plx"] > 0):
        fig, axes = plt.subplots(len(filters))
        axes = np.array([axes]) if N_filters == 1 else axes.flatten()
        
        for ax, pf in zip(axes, filters):

            expected_plx = model._labels["Plx"]
            inferred_mu = model._labels[pf] \
                - inferred[:, list(labels).index("{}_ABS".format(pf))] \
                - model._labels["SFD_EBV"] * R.get(pf, 0)

            inferred_plx = 1000./(10**((5 + inferred_mu)/5.))

            ax.errorbar(expected_plx, inferred_plx, model._labels["e_Plx"],
                fmt=None, ecolor="k", zorder=-1)
            ax.scatter(expected_plx, inferred_plx, facecolor="k")
            ax.set_xlabel("Hipparcos parallax [mas/yr]")
            ax.set_ylabel("Inferred parallax [mas/yr]")

            limit = max([ax.get_xlim()[1], ax.get_ylim()[1]])
            ax.plot([0, limit], [0, limit], c="#666666", zorder=-100)
            ax.set_xlim(0, limit)
            ax.set_ylim(0, limit)

            residual_plx = inferred_plx - expected_plx
            ax.set_title("mean / median / sigma = {0:.1f} / {1:.1f} / {2:.1f}"\
                .format(np.nanmean(residual_plx), np.nanmedian(residual_plx),
                    np.nanstd(residual_plx)))

        _ = os.path.join(OUTPUT_DIR, "{}-plx.png".format(output_prefix))
        fig.savefig(_)
        print("Created {}".format(_))

    else:
        print("No stars in sample with Plx > 0")


    # Do cross-validation for each cluster.
    if LOCO_CV:

        _ = os.path.join(OUTPUT_DIR, "{}-loco-cv.pkl".format(output_prefix))
        if os.path.exists(_):
            print("Loading LOCO-CV results from {}".format(_))
            with open(_, "rb") as fp:
                labels, expected, inferred = pickle.load(fp)
        else:            
            labels, expected, inferred = model.cross_validate_by_label("DESCR",
                threads=THREADS)
            
            with open(_, "wb") as fp:
                pickle.dump((labels, expected, inferred), fp, -1)
            print("Saved LOCO-CV results to {}".format(_))
        
        aux = config.get("plot", {}).get("aux", None)
        if aux is not None:
            aux = model._labels[aux]
        _ = os.path.join(OUTPUT_DIR, "{}-label-residuals-loco-cv.png".format(
            output_prefix))
        fig = plot.label_residuals(labels, expected, inferred, aux)
        fig.savefig(_)
        print("Created {}".format(_))

        # Using the cross-validated values, do expected distance vs inferred.
        filters = [_[:-4] for _ in labels if _.endswith("_ABS")]
        N_filters = len(filters)

        fig = plt.figure(figsize=(N_filters * 4, 4))
        gs = GridSpec(2, N_filters, height_ratios=[1, 4])
        axes = [fig.add_subplot(_) for _ in gs]
        for i, pf in enumerate(filters):

            expected_distance = 10**((5 + model._labels["mu"])/5.) / 1000. # [kpc]
            mu = model._labels[pf] \
                - inferred[:, list(labels).index("{}_ABS".format(pf))] \
                - model._labels["SFD_EBV"] * R.get(pf, 0)

            inferred_distance = 10**((5 + mu)/5.) / 1000. # [kpc]
            residual_distance = inferred_distance - expected_distance
            difference_absolute = residual_distance
            difference_percent = 100 * residual_distance / expected_distance

            ax_relation, ax_diff = axes[N_filters + i], axes[i]

            ax_relation.scatter(expected_distance, inferred_distance, facecolor="k")

            limit = max([ax_relation.get_xlim()[1], ax_relation.get_ylim()[1]])
            ax_relation.plot([0, limit], [0, limit], c="#cccccc", zorder=-100)
            ax_relation.set_xlim(0, limit)
            ax_relation.set_ylim(0, limit)

            ax_diff.axhline(0, c="#cccccc", zorder=-100)
            _ = difference_percent if percentile else difference_absolute
            ax_diff.scatter(expected_distance, _, facecolor="k")
            ax_diff.set_xlim(0, limit)

            ylimit = np.max(np.abs(ax_diff.get_ylim()))
            ax_diff.set_ylim(-ylimit, +ylimit)

            ax_relation.set_xlabel("Expected distance [kpc]")
            ax_relation.set_ylabel("Inferred distance [kpc]")
            ax_relation.xaxis.set_major_locator(MaxNLocator(5))
            ax_relation.yaxis.set_major_locator(MaxNLocator(5))

            _ = r"$\Delta{D}\,\,[\%]$" if percentile else r"$\Delta{D}\,\,[{\rm kpc}]$"
            ax_diff.set_ylabel(_)
            ax_diff.set_xticklabels([])
            ax_diff.yaxis.set_major_locator(MaxNLocator(5))
            ax_diff.set_title("mean / median / sigma / |sigma| [%] = {0:.1f} / {1:.1f}"
                " / {2:.1f} / {3:.1f}".format(
                np.nanmean(residual_distance),
                np.nanmedian(residual_distance),
                np.nanstd(difference_absolute),
                np.nanstd(np.abs(difference_percent))),
                fontsize=8)

        fig.tight_layout()
        _ = os.path.join(OUTPUT_DIR, "{}-distances-loco-cv.png".format(output_prefix))
        fig.savefig(_)
        print("Created {}".format(_))

        if np.any(model._labels["Plx"] > 0):
            fig, axes = plt.subplots(len(filters))
            axes = np.array([axes]) if N_filters == 1 else axes.flatten()
            
            for ax, pf in zip(axes, filters):

                expected_plx = model._labels["Plx"]
                inferred_mu = model._labels[pf] \
                    - inferred[:, list(labels).index("{}_ABS".format(pf))] \
                    - stars["SFD_EBV"] * R.get(pf, 0)

                inferred_plx = 1000./(10**((5 + inferred_mu)/5.))

                ax.errorbar(expected_plx, inferred_plx, model._labels["e_Plx"],
                    fmt=None, ecolor="k", zorder=-1)
                ax.scatter(expected_plx, inferred_plx, facecolor="k")
                ax.set_xlabel("Hipparcos parallax [mas/yr]")
                ax.set_ylabel("Inferred parallax [mas/yr]")

                limit = max([ax.get_xlim()[1], ax.get_ylim()[1]])
                ax.plot([0, limit], [0, limit], c="#666666", zorder=-100)
                ax.set_xlim(0, limit)
                ax.set_ylim(0, limit)

                residual_plx = inferred_plx - expected_plx
                ax.set_title("mean / median / sigma = {0:.1f} / {1:.1f} / {2:.1f}"\
                    .format(np.nanmean(residual_plx), np.nanmedian(residual_plx),
                        np.nanstd(residual_plx)))

            _ = os.path.join(OUTPUT_DIR, "{}-plx-loco-cv.png".format(output_prefix))
            fig.savefig(_)
            print("Created {}".format(_))


    # Do cross-validation for individual stars.
    if LOO_CV:

        _ = os.path.join(OUTPUT_DIR, "{}-loo-cv.pkl".format(output_prefix))
        if os.path.exists(_):
            print("Loading LOO-CV results from {}".format(_))
            with open(_, "rb") as fp:
                labels, expected, inferred = pickle.load(fp)
        else:            
            labels, expected, inferred = model.cross_validate(threads=THREADS)
            with open(_, "wb") as fp:
                pickle.dump((labels, expected, inferred), fp, -1)
            print("Saved LOO-CV results to {}".format(_))
        
        aux = config.get("plot", {}).get("aux", None)
        if aux is not None:
            aux = model._labels[aux]
        _ = os.path.join(OUTPUT_DIR, "{}-label-residuals-loo-cv.png".format(
            output_prefix))
        fig = plot.label_residuals(labels, expected, inferred, aux)
        fig.savefig(_)
        print("Created {}".format(_))

        # Using the cross-validated values, do expected distance vs inferred.
        filters = [_[:-4] for _ in labels if _.endswith("_ABS")]
        N_filters = len(filters)


        fig = plt.figure(figsize=(N_filters * 4, 4))
        gs = GridSpec(2, N_filters, height_ratios=[1, 4])
        axes = [fig.add_subplot(_) for _ in gs]
        for i, pf in enumerate(filters):

            expected_distance = 10**((5 + model._labels["mu"])/5.) / 1000. # [kpc]
            mu = model._labels[pf] \
                - inferred[:, list(labels).index("{}_ABS".format(pf))] \
                - model._labels["SFD_EBV"] * R.get(pf, 0)
            inferred_distance = 10**((5 + mu)/5.) / 1000. # [kpc]
            residual_distance = inferred_distance - expected_distance
            difference_absolute = residual_distance
            difference_percent = 100 * residual_distance / expected_distance

            ax_relation, ax_diff = axes[N_filters + i], axes[i]
<<<<<<< HEAD

=======
>>>>>>> 94a8529e
            ax_relation.scatter(expected_distance, inferred_distance, facecolor="k")

            limit = max([ax_relation.get_xlim()[1], ax_relation.get_ylim()[1]])
            ax_relation.plot([0, limit], [0, limit], c="#cccccc", zorder=-100)
            ax_relation.set_xlim(0, limit)
            ax_relation.set_ylim(0, limit)

            ax_diff.axhline(0, c="#cccccc", zorder=-100)
            _ = difference_percent if percentile else difference_absolute
            ax_diff.scatter(expected_distance, _, facecolor="k")
            ax_diff.set_xlim(0, limit)

            ylimit = np.max(np.abs(ax_diff.get_ylim()))
            ax_diff.set_ylim(-ylimit, +ylimit)

            ax_relation.set_xlabel("Expected distance [kpc]")
            ax_relation.set_ylabel("Inferred distance [kpc]")
            ax_relation.xaxis.set_major_locator(MaxNLocator(5))
            ax_relation.yaxis.set_major_locator(MaxNLocator(5))

            _ = r"$\Delta{D}\,\,[\%]$" if percentile else r"$\Delta{D}\,\,[{\rm kpc}]$"
            ax_diff.set_ylabel(_)
            ax_diff.set_xticklabels([])
            ax_diff.yaxis.set_major_locator(MaxNLocator(5))
            ax_diff.set_title("mean / median / sigma / |sigma| [%] = {0:.1f} / {1:.1f}"
                " / {2:.1f} / {3:.1f}".format(
                np.nanmean(residual_distance),
                np.nanmedian(residual_distance),
                np.nanstd(difference_absolute),
                np.nanstd(np.abs(difference_percent))),
                fontsize=8)

        fig.tight_layout()
        _ = os.path.join(OUTPUT_DIR, "{}-distances-loo-cv.png".format(output_prefix))
        fig.savefig(_)
        print("Created {}".format(_))

        if np.any(model._labels["Plx"] > 0):
            fig, axes = plt.subplots(len(filters))
            axes = np.array([axes]) if N_filters == 1 else axes.flatten()
            
            for ax, pf in zip(axes, filters):

                expected_plx = model._labels["Plx"]
                inferred_mu = model._labels[pf] \
                    - inferred[:, list(labels).index("{}_ABS".format(pf))] \
                    - model._labels["SFD_EBV"] * R.get(pf, 0)
                inferred_plx = 1000./(10**((5 + inferred_mu)/5.))

                ax.errorbar(expected_plx, inferred_plx, model._labels["e_Plx"],
                    fmt=None, ecolor="k", zorder=-1)
                ax.scatter(expected_plx, inferred_plx, facecolor="k")
                ax.set_xlabel("Hipparcos parallax [mas/yr]")
                ax.set_ylabel("Inferred parallax [mas/yr]")

                limit = max([ax.get_xlim()[1], ax.get_ylim()[1]])
                ax.plot([0, limit], [0, limit], c="#666666", zorder=-100)
                ax.set_xlim(0, limit)
                ax.set_ylim(0, limit)

                residual_plx = inferred_plx - expected_plx
                ax.set_title("mean / median / sigma = {0:.1f} / {1:.1f} / {2:.1f}"\
                    .format(np.nanmean(residual_plx), np.nanmedian(residual_plx),
                        np.nanstd(residual_plx)))

            _ = os.path.join(OUTPUT_DIR, "{}-plx-loo-cv.png".format(output_prefix))
            fig.savefig(_)
            print("Created {}".format(_))




    raise a



# Supply:
# run model.pkl config.yaml --plot 

# Configuration includes:
# - bring data from where [data]
# - quality cuts [qc]
# - label vector description [label_vector_description]

# [ARG] Load in from somewhere else?
    # Include data from where?

    # Load in all of the fluxes, uncertainties, etc

    # Is it a Hipparcos or cluster star?

    # Get mu from Hipparcos parallax or assumed cluster distance

    # Exclude stars based on some QCs

    # Train model based on a label vector description

# Save the model with data.

# [ARG] Plot expected versus residuals from in/out

# [ARG] Plot expected versus residuals for any Hipparcos stars

# Save the in/out residuals.

# Do cross-validation?

# Save the expected/inferred.

# Plot results

# Do one-cluster-out cross-validation?

# Save the expected/inferred

# Plot results
<|MERGE_RESOLUTION|>--- conflicted
+++ resolved
@@ -21,11 +21,7 @@
 from code import cannon, plot
 
 OUTPUT_DIR = ""
-<<<<<<< HEAD
-CONFIG_FILENAME = sys.argv[1]
-=======
 CONFIG_FILENAME = "simple_photometry2.yaml"
->>>>>>> 94a8529e
 APOGEE_FILENAME = "APOGEE_xm_Hipparcos.fits.gz"
 
 THREADS = 1
@@ -495,10 +491,6 @@
             difference_percent = 100 * residual_distance / expected_distance
 
             ax_relation, ax_diff = axes[N_filters + i], axes[i]
-<<<<<<< HEAD
-
-=======
->>>>>>> 94a8529e
             ax_relation.scatter(expected_distance, inferred_distance, facecolor="k")
 
             limit = max([ax_relation.get_xlim()[1], ax_relation.get_ylim()[1]])
